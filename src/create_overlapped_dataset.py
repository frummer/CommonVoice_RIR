import json
import os
import random
import time
from datetime import datetime
from typing import Dict
from uuid import uuid4

import librosa
import numpy as np
import scipy.signal
import soundfile as sf
from datasets import Dataset, load_dataset, load_from_disk

from utils.opus_codec import encode_decode_opus


def preprocess_dataset(
    dataset,
    long_length_overlapped_samples_amount: int,
    short_length_overlapped_samples_amount: int,
    mixed_length_overlapped_samples_amount: int,
    long_audio_threshold: int,
    short_audio_threshold: int,
):
    if mixed_length_overlapped_samples_amount % 2 != 0:
        mixed_length_overlapped_samples_amount += 1
    start_time = time.time()
    min_length_dataset = dataset.filter(
        filter_long_audio, fn_kwargs={"min_duration": long_audio_threshold}
    )
    min_length_dataset_length = len(min_length_dataset)
    subset_min_length_dataset = min_length_dataset.select(
        range(
            2 * long_length_overlapped_samples_amount
            + mixed_length_overlapped_samples_amount
        )
    )
    range_dataset = dataset.filter(
        filter_duration_range,
        fn_kwargs={
            "min_duration": short_audio_threshold,
            "max_duration": long_audio_threshold,
        },
    )
    subset_range_length_dataset = range_dataset.select(
        range(
            2 * short_length_overlapped_samples_amount
            + mixed_length_overlapped_samples_amount
        )
    )
    # ----------------------
    # Split Each Subset into First Half + Remainder
    # ----------------------

    lenA = len(subset_min_length_dataset)
    lenB = len(subset_range_length_dataset)

    halfA = lenA // 2
    halfB = lenB // 2

    subsetA_half = subset_min_length_dataset.select(range(halfA))
    subsetA_remainder = subset_min_length_dataset.select(range(halfA, lenA))

    subsetB_half = subset_range_length_dataset.select(range(halfB))
    subsetB_remainder = subset_range_length_dataset.select(range(halfB, lenB))

    print("Subset A half:", len(subsetA_half), " | remainder:", len(subsetA_remainder))
    print("Subset B half:", len(subsetB_half), " | remainder:", len(subsetB_remainder))

    # ----------------------
    # 4) Build Final Dataset in the Required Order
    # ----------------------
    #
    # Order:
    #   (1) All from 'subsetA_half',
    #   (2) All from 'subsetB_half',
    #   (3) Interleave the remainders: [A_rem[0], B_rem[0], A_rem[1], B_rem[1], ...],
    #       plus any leftover if one remainder is larger than the other.

    final_list = []

    # Part 1: Append the first half of A
    for i in range(len(subsetA_half)):
        final_list.append(subsetA_half[i])

    # Part 2: Append the first half of B
    for i in range(len(subsetB_half)):
        final_list.append(subsetB_half[i])

    # Part 3: Interleave the remainders
    n = min(len(subsetA_remainder), len(subsetB_remainder))
    for i in range(n):
        final_list.append(subsetA_remainder[i])
        final_list.append(subsetB_remainder[i])

    # Convert the final list of dicts to a Hugging Face Dataset
    final_dataset = Dataset.from_list(final_list)

    print(
        f"Finished pre-processings data. took: {round(time.time()-start_time,2)} seconds"
    )

    return final_dataset


def filter_duration_range(example, min_duration=5.0, max_duration=10.0):
    audio_array = example["audio"]["array"]
    sr = example["audio"]["sampling_rate"]
    duration_sec = len(audio_array) / sr
    return (duration_sec >= min_duration) and (duration_sec <= max_duration)


def filter_long_audio(example, min_duration=10.0):
    """Filters audio files longer than min_duration seconds."""
    duration = len(example["audio"]["array"]) / example["audio"]["sampling_rate"]
    return duration > min_duration


def normalize_audio(audio):
    audio = audio - np.mean(audio)
    audio = audio / np.max(np.abs(audio))
    return audio


def add_music_to_mixed_file(music, wav_file, music_scale: int):
    if len(music) > len(wav_file):
        music = music[: len(wav_file)]  # Truncate
    else:
        padding = np.zeros(len(wav_file) - len(music))
        music = np.concatenate((music, padding))  # Pad with zeros

    # Sum the two signals
    combined_audio = wav_file + music * music_scale
    # Normalize the combined audio to avoid clipping
    combined_audio = normalize_audio(combined_audio)
    return combined_audio


def add_noise_to_match_snr(audio, snr_db: int):
    """
    Adds noise to an audio signal to achieve the desired SNR.

    Parameters:
        audio (numpy.ndarray): Audio signal.
        snr_db (float): Desired SNR in dB.

    Returns:
        numpy.ndarray: Noisy audio signal.
    """
    # Calculate the power of the audio signal
    signal_power = np.mean(audio**2)

    # Calculate the desired noise power to achieve the given SNR
    snr_linear = 10 ** (snr_db / 10)
    noise_power = signal_power / snr_linear
    noise_amplitude = np.sqrt(noise_power)
    # Generate white Gaussian noise with the calculated power
    noise = noise_amplitude * np.random.normal(0, 1, len(audio))

    # Add noise to the original audio
    noisy_audio = audio + noise
    noisy_audio = normalize_audio(noisy_audio)
    # return noisy audio and also linear snr for metadata saving
    return noisy_audio, snr_linear, noise_amplitude


def load_random_wav(directory: str, target_sample_rate: int):
    """Choose a random RIR from a directory."""
    wav_files = [f for f in os.listdir(directory) if f.endswith(".wav")]
    random_wav_str = random.choice(wav_files)
    wav_path = os.path.join(directory, random_wav_str)
    waveform, wav_sample_rate = librosa.load(wav_path, sr=None)
    if wav_sample_rate != target_sample_rate:
        waveform = librosa.resample(
            waveform, orig_sr=wav_sample_rate, target_sr=target_sample_rate
        )
    return waveform, random_wav_str


def apply_rir_to_audio(audio, rir):
    """Convolve the audio with the RIR."""
    # convolved_audio = scipy.signal.convolve(audio, rir, mode="full")
    convolved_audio = scipy.signal.fftconvolve(audio, rir, mode="full")
    return convolved_audio


def calc_scale_factor(audio1, audio2, sns_db_scale: int):
    """Calc power of each singal."""
    # Calculate the power of the audio signal
    signal_power_audio1 = np.mean(audio1**2)
    signal_power_audio2 = np.mean(audio2**2)

    # Calculate the desired noise power to achieve the given SNR
    snr_linear = 10 ** (sns_db_scale / 10)
    # snr_linear = power(y1)/(a^2*power(y2))
    a = np.sqrt(signal_power_audio1 / (signal_power_audio2 * snr_linear))
    return a, signal_power_audio1, signal_power_audio2, snr_linear


def mix_audio(
    file1_path: str,
    file2_path: str,
    transcription1: str,
    transcription2: str,
    target_sample_rate: int,
    max_noise_desired_snr: int,
    min_noise_desired_snr: int,
    max_music_ssr: int,
    min_music_ssr: int,
    max_conversation_desired_ssr: int,
    min_conversation_desired_ssr: int,
    output_path: str,
    metadata,
    rir_directory: str,
    music_directory: str,
    opus_codec: Dict[str, str | bool],
):
    # Load audio files
    y1, sr1 = librosa.load(file1_path, sr=None)
    y2, sr2 = librosa.load(file2_path, sr=None)

    if sr1 != target_sample_rate:
        y1 = librosa.resample(y1, orig_sr=sr1, target_sr=target_sample_rate)

    if sr2 != target_sample_rate:
        y2 = librosa.resample(y2, orig_sr=sr2, target_sr=target_sample_rate)

    # Generate unique ID and save mixed audio
    unique_id = str(uuid4())
    subdirectory_path = os.path.join(output_path, unique_id)
    os.makedirs(subdirectory_path, exist_ok=True)
    # create directories for training
    source1_path = os.path.join(output_path, "train", "source1")
    os.makedirs(source1_path, exist_ok=True)
    source2_path = os.path.join(output_path, "train", "source2")
    os.makedirs(source2_path, exist_ok=True)
    mixture_path = os.path.join(output_path, "train", "mixture")
    os.makedirs(mixture_path, exist_ok=True)
    # Save original files
    original_file1 = os.path.join(subdirectory_path, os.path.basename(file1_path))
    original_file2 = os.path.join(subdirectory_path, os.path.basename(file2_path))
    sf.write(original_file1, y1, target_sample_rate)
    sf.write(original_file2, y2, target_sample_rate)

    # Calculate original lengths
    length1 = len(y1) / target_sample_rate
    length2 = len(y2) / target_sample_rate

    # Pad the shorter file
    if len(y1) > len(y2):
        pad_length = (len(y1) - len(y2)) / target_sample_rate
        y2 = np.pad(y2, (0, len(y1) - len(y2)), mode="constant")
        padding1, padding2 = 0, pad_length
    else:
        pad_length = (len(y2) - len(y1)) / target_sample_rate
        y1 = np.pad(y1, (0, len(y2) - len(y1)), mode="constant")
        padding1, padding2 = pad_length, 0

    # apply Room impulse on audio + scaling and save file
    rir, _ = load_random_wav(
        directory=rir_directory, target_sample_rate=target_sample_rate
    )
    ff_audio1 = apply_rir_to_audio(y1, rir)
    ff_audio2 = apply_rir_to_audio(y2, rir)

    # Sample scale factor between audios
    scale_factor_DB = np.random.uniform(
        min_conversation_desired_ssr, max_conversation_desired_ssr
    )
    (
        linear_mult_factor,
        ff_signal_power_audio1,
        ff_signal_power_audio2,
        linear_scale_factor,
    ) = calc_scale_factor(
        audio1=ff_audio1, audio2=ff_audio2, sns_db_scale=scale_factor_DB
    )
    # save far field audios + save scales far field audio
    # Save original files
    ff_original_file1 = os.path.join(
        subdirectory_path, "ff_" + os.path.basename(file1_path)
    )
    ff_original_file2 = os.path.join(
        subdirectory_path, "ff_" + os.path.basename(file2_path)
    )
    ff_scaled_file2 = os.path.join(
        subdirectory_path, "ff_scaled_" + os.path.basename(file2_path)
    )
    sf.write(ff_original_file1, ff_audio1, target_sample_rate)
    sf.write(ff_original_file2, ff_audio2, target_sample_rate)
    sf.write(ff_scaled_file2, linear_scale_factor * ff_audio2, target_sample_rate)

    # Mix the audio
    ff_mixed_audio = ff_audio1 + linear_scale_factor * ff_audio2
    ff_mixed_audio = normalize_audio(ff_mixed_audio)

    # Save far-field audio
    mixed_audio_ff_file = os.path.join(subdirectory_path, f"ff_{unique_id}.wav")
    sf.write(mixed_audio_ff_file, ff_mixed_audio, target_sample_rate)

    # Save encoded far-field audio
    if opus_codec["apply_opus"]:
        mixed_audio_ff_compressed_file = os.path.join(
            subdirectory_path, f"ff_{unique_id}_opus.wav"
        )
        encode_decode_opus(
            input_file_path=mixed_audio_ff_file,
            output_file_path=mixed_audio_ff_compressed_file,
            bit_rate=opus_codec["bitrate"],
        )

    # Make audios noisy
    snr_db = np.random.uniform(min_noise_desired_snr, max_noise_desired_snr)
    noisy_ff_mixed_audio, snr_linear, noise_amplitude = add_noise_to_match_snr(
        ff_mixed_audio, snr_db
    )

    # Save noisy far-field audio
    noisy_ff_mixed_audio_file_path = os.path.join(
        subdirectory_path, f"{unique_id}_noisy.wav"
    )
    sf.write(noisy_ff_mixed_audio_file_path, noisy_ff_mixed_audio, target_sample_rate)
    # Save encoded noisy far-field audio
    # Save encoded far-field audio
    if opus_codec["apply_opus"]:
        noisy_ff_mixed_audio_compressed_file_path = os.path.join(
            subdirectory_path, f"ff_{unique_id}_noisy_opus.wav"
        )
        encode_decode_opus(
            input_file_path=noisy_ff_mixed_audio_file_path,
            output_file_path=noisy_ff_mixed_audio_compressed_file_path,
            bit_rate=opus_codec["bitrate"],
        )

    # add random noise from music directory and save file
    additional_music_wav, addition_music_str = load_random_wav(
        directory=music_directory, target_sample_rate=target_sample_rate
    )
    # Sample scale factor between audios
    mix2music_snr_DB = np.random.uniform(min_music_ssr, max_music_ssr)
    (
        music_linear_mult_factor,
        mixture_power_before_music,
        music_signal_power,
        mix2music_snr_linear,
    ) = calc_scale_factor(
        audio1=noisy_ff_mixed_audio,
        audio2=additional_music_wav,
        sns_db_scale=mix2music_snr_DB,
    )
    # if music_linear_mult_factor > 1:
    #   music_linear_mult_factor = np.random.uniform(0.4, 0.75)
    noisy_ff_with_music_mixed_audio = add_music_to_mixed_file(
        music=additional_music_wav,
        wav_file=noisy_ff_mixed_audio,
        music_scale=music_linear_mult_factor,
    )

    # save far-field mix with noise and overlapped music
    mixed_audio_ff_file_with_music_path = os.path.join(
        subdirectory_path, f"ff_{unique_id}_noisy_with_music.wav"
    )
    sf.write(
        mixed_audio_ff_file_with_music_path,
        noisy_ff_with_music_mixed_audio,
        target_sample_rate,
    )

    # Save compressed mix with noise and overlapped music
    if opus_codec["apply_opus"]:
        noisy_ff_mixed_audio_with_music_compressed_file_path = os.path.join(
            subdirectory_path, f"ff_{unique_id}_noisy_with_music_opus.wav"
        )
        encode_decode_opus(
            input_file_path=mixed_audio_ff_file_with_music_path,
            output_file_path=noisy_ff_mixed_audio_with_music_compressed_file_path,
            bit_rate=opus_codec["bitrate"],
        )
    # save additional music
    additional_music_path = os.path.join(subdirectory_path, addition_music_str)
    sf.write(additional_music_path, additional_music_wav, target_sample_rate)

    # save files to training dir

    source_1_path = os.path.join(output_path, "train", "source1", f"{unique_id}.wav")
    source_2_path = os.path.join(output_path, "train", "source2", f"{unique_id}.wav")
    mixture_path = os.path.join(output_path, "train", "mixture", f"{unique_id}.wav")
    sf.write(source_1_path, ff_audio1, target_sample_rate)
    sf.write(source_2_path, ff_audio2, target_sample_rate)
    sf.write(mixture_path, noisy_ff_with_music_mixed_audio, target_sample_rate)

    # Save metadata
    metadata_entry = {
        "id": unique_id,
        "length_seconds": len(ff_mixed_audio) / target_sample_rate,
        "added_noise_snr_db": round(snr_db, 3),
        "added_noise_snr_linear": round(float(snr_linear), 3),
        "noise_amplitude": round(float(noise_amplitude), 3),
        "mix2music_snr_DB": round(mix2music_snr_DB, 3),
        "mix2music_snr_linear": round(float(mix2music_snr_linear), 3),
        "mixture_power_before_music": round(float(mixture_power_before_music), 7),
        "music_signal_power": round(float(music_signal_power), 7),
        "music_linear_mult_factor": round(float(music_linear_mult_factor), 3),
        "additional_music": addition_music_str,
        "original_files": [
            {
                "file": os.path.basename(file1_path),
                "original_length": length1,
                "padding_seconds": padding1,
                "transcription": transcription1,
                "ff_signal_power_audio1": round(float(ff_signal_power_audio1), 7),
            },
            {
                "file": os.path.basename(file2_path),
                "original_length": length2,
                "padding_seconds": padding2,
                "transcription": transcription2,
                "ff_signal_power_audio2_before_scale": round(
                    float(ff_signal_power_audio2), 7
                ),
                "audios_SIS_scale_db": round(scale_factor_DB, 3),
                "audios_SIS_scale_linear": round(float(linear_scale_factor), 3),
                "audios_SIS_linear_mult_factor": round(float(linear_mult_factor), 3),
            },
        ],
    }
    metadata.append(metadata_entry)


def process_common_voice(
    dataset,
    output_dir: str,
    metadata_file_path: str,
    desired_mixtures_amount: int,
    target_sample_rate: int,
    max_noise_desired_snr: int,
    min_noise_desired_snr: int,
    max_music_ssr: int,
    min_music_ssr: int,
    max_conversation_desired_ssr: int,
    min_conversation_desired_ssr: int,
    rir_directory: str,
    music_directory: str,
    opus_codec: Dict[str, str | bool],
):
    os.makedirs(output_dir, exist_ok=True)
    metadata = []

    # Extract audio paths and transcriptions
    audio_files = dataset["path"]
    transcriptions = dataset["sentence"]

    # Shuffle the audio files and their corresponding transcriptions
    data = list(zip(audio_files, transcriptions))
    # random.shuffle(data)

    # Create overlapping pairs (non-redundant)
    for i in range(0, desired_mixtures_amount * 2 - 1, 2):
        # Step by 2 to ensure no file is reused
        file1_path, transcription1 = data[i]
        file2_path, transcription2 = data[i + 1]
        mix_audio(
            file1_path,
            file2_path,
            transcription1,
            transcription2,
            target_sample_rate,
            max_noise_desired_snr,
            min_noise_desired_snr,
            max_music_ssr,
            min_music_ssr,
            max_conversation_desired_ssr,
            min_conversation_desired_ssr,
            output_dir,
            metadata,
            rir_directory=rir_directory,
            music_directory=music_directory,
            opus_codec=opus_codec,
        )

    # Save metadata as JSON
    with open(metadata_file_path, "w", encoding="utf-8") as f:
        json.dump(metadata, f, indent=4, ensure_ascii=False)


if __name__ == "__main__":
    # load config
    config_path = os.getenv(
<<<<<<< HEAD
        "CONFIG_PATH",
        "/home/afrumme1/CommonVoice_RIR/src/configs/create_overlapped_train_set_config.json",
=======
        "CONFIG_PATH", "/home/afrumme1/CommonVoice_RIR/src/configs/create_overlapped_other_set_on_grid_config.json"
>>>>>>> d0b6a207
    )  # Fallback to a default
    with open(config_path, "r") as f:
        config = json.load(f)
    # fmt: off
    max_conversation_desired_ssr = config["signal_to_signal_ratios"]["max_conversation_desired_ssr"]
    min_conversation_desired_ssr = config["signal_to_signal_ratios"]["min_conversation_desired_ssr"]
    max_noise_desired_snr = config["signal_to_signal_ratios"]["max_noise_desired_snr"]
    min_noise_desired_snr = config["signal_to_signal_ratios"]["min_noise_desired_snr"]
    max_music_ssr = config["signal_to_signal_ratios"]["max_music_ssr"]
    min_music_ssr = config["signal_to_signal_ratios"]["min_music_ssr"]
    # load dataset
    dataset = load_dataset("mozilla-foundation/common_voice_12_0",config["dataset_language"],split=config["dataset_split"],trust_remote_code=True)
    #dataset = preprocess_dataset(
    #    dataset,
    #    long_length_overlapped_samples_amount=config["long_length_overlapped_samples_amount"],
    #    short_length_overlapped_samples_amount=config["short_length_overlapped_samples_amount"],
    #    mixed_length_overlapped_samples_amount=config["mixed_length_overlapped_samples_amount"],
    #    long_audio_threshold=config["long_audio_threshold"],
    #    short_audio_threshold=config["short_audio_threshold"])

    # fmt: on
    # Directories
    # Get the current date and time

    current_datetime = datetime.now()

    # Format the date and time with underscores
    formatted_date = current_datetime.strftime("%d_%m_%Y_%H_%M_%S")
    # fmt: off
    output_dir_name = f"{formatted_date}"\
                      f"_{max_conversation_desired_ssr}_{min_conversation_desired_ssr}"\
                      f"_{max_noise_desired_snr}_{min_noise_desired_snr}"\
                      f"_{max_music_ssr}_{min_music_ssr}"
    # fmt: on
    output_directory = os.path.join(
        config["directories"]["main_directory"], output_dir_name
    )
    os.makedirs(output_directory, exist_ok=True)
    # save config file
    file_path = os.path.join(output_directory, "config.json")
    with open(file_path, "w") as f:
        json.dump(config, f, indent=4)
    metadata_file_path = os.path.join(output_directory, "metadata.json")
    # Process dataset
    process_common_voice(
        dataset=dataset,
        output_dir=output_directory,
        metadata_file_path=metadata_file_path,
        desired_mixtures_amount=int(len(dataset) / 2),
        target_sample_rate=config["target_sample_rate"],
        max_noise_desired_snr=max_noise_desired_snr,
        min_noise_desired_snr=min_noise_desired_snr,
        max_conversation_desired_ssr=max_conversation_desired_ssr,
        min_conversation_desired_ssr=min_conversation_desired_ssr,
        max_music_ssr=max_music_ssr,
        min_music_ssr=min_music_ssr,
        rir_directory=config["directories"]["rir_directory"],
        music_directory=config["directories"]["music_directory"],
        opus_codec=config["opus_codec"],
    )<|MERGE_RESOLUTION|>--- conflicted
+++ resolved
@@ -487,12 +487,8 @@
 if __name__ == "__main__":
     # load config
     config_path = os.getenv(
-<<<<<<< HEAD
         "CONFIG_PATH",
-        "/home/afrumme1/CommonVoice_RIR/src/configs/create_overlapped_train_set_config.json",
-=======
-        "CONFIG_PATH", "/home/afrumme1/CommonVoice_RIR/src/configs/create_overlapped_other_set_on_grid_config.json"
->>>>>>> d0b6a207
+        "/home/afrumme1/CommonVoice_RIR/src/configs/create_overlapped_other_set_on_grid_config.json",
     )  # Fallback to a default
     with open(config_path, "r") as f:
         config = json.load(f)
@@ -505,7 +501,7 @@
     min_music_ssr = config["signal_to_signal_ratios"]["min_music_ssr"]
     # load dataset
     dataset = load_dataset("mozilla-foundation/common_voice_12_0",config["dataset_language"],split=config["dataset_split"],trust_remote_code=True)
-    #dataset = preprocess_dataset(
+    # dataset = preprocess_dataset(
     #    dataset,
     #    long_length_overlapped_samples_amount=config["long_length_overlapped_samples_amount"],
     #    short_length_overlapped_samples_amount=config["short_length_overlapped_samples_amount"],
